# bancho.py supports both INET and UNIX sockets
# INET: provide an IP for SERVER_ADDR, and a port for SERVER_PORT
# UNIX: provide a filesystem path for SERVER_ADDR, and no SERVER_PORT
SERVER_ADDR=/tmp/bancho.sock
SERVER_PORT=

# database connections (mysql)
DB_DSN=mysql://username:password@localhost:3306/database
# NOTE: the test db has no database specified intentionally
#       it will handle creation & teardown of the database
TEST_DB_DSN=mysql://username:password@localhost:3306/

REDIS_DSN=redis://localhost

OSU_API_KEY=

DOMAIN=cmyui.xyz
<<<<<<< HEAD

# osu! direct beatmaps mirror
# Select correct mirror type and mirror URL, supported self hosting server
# and only mirror that label "Fully Support" work full support for client osu! direct filter
# CHIMU = Chimu api, https://api.chimu.moe/v1 (Advanced filter, Video Download not supported)
# CHEESEGULL = Cheesegull api, https://storage.ripple.moe (Advanced filter not supported)
# NERINYAN = Nerina api, https://api.nerinyan.moe (Fully Support)
MIRROR_TYPE=CHIMU
MIRROR_URL=https://api.chimu.moe/v1
MIRROR_PREDOWNLOAD=False
=======
MIRROR_URL=https://catboy.best/api
>>>>>>> bf49f44b

COMMAND_PREFIX=!

SEASONAL_BGS=https://akatsuki.pw/static/flower.png,https://i.cmyui.xyz/nrMT4V2RR3PR.jpeg

MENU_ICON_URL=https://akatsuki.pw/static/logos/logo_ingame.png
MENU_ONCLICK_URL=https://akatsuki.pw

DATADOG_API_KEY=
DATADOG_APP_KEY=

DEBUG=False

# redirect beatmaps, beatmap sets, and forum
# pages of maps to the official osu! website
REDIRECT_OSU_URLS=True

PP_CACHED_ACCS=90,95,98,99,100
PP_CACHED_SCORES=800000,850000,900000,950000,1000000

DISALLOWED_NAMES=mrekk,vaxei,btmc,cookiezi

DISCORD_AUDIT_LOG_WEBHOOK=

# automatically share information with the primary
# developer of bancho.py (https://github.com/cmyui)
# for debugging & development purposes.
AUTOMATICALLY_REPORT_PROBLEMS=False

# advanced dev settings

## WARNING: only touch this once you've
##          read through what it enables.
##          you could put your server at risk.
DEVELOPER_MODE=False<|MERGE_RESOLUTION|>--- conflicted
+++ resolved
@@ -15,20 +15,7 @@
 OSU_API_KEY=
 
 DOMAIN=cmyui.xyz
-<<<<<<< HEAD
-
-# osu! direct beatmaps mirror
-# Select correct mirror type and mirror URL, supported self hosting server
-# and only mirror that label "Fully Support" work full support for client osu! direct filter
-# CHIMU = Chimu api, https://api.chimu.moe/v1 (Advanced filter, Video Download not supported)
-# CHEESEGULL = Cheesegull api, https://storage.ripple.moe (Advanced filter not supported)
-# NERINYAN = Nerina api, https://api.nerinyan.moe (Fully Support)
-MIRROR_TYPE=CHIMU
-MIRROR_URL=https://api.chimu.moe/v1
-MIRROR_PREDOWNLOAD=False
-=======
 MIRROR_URL=https://catboy.best/api
->>>>>>> bf49f44b
 
 COMMAND_PREFIX=!
 
