""" osu: handle connections from web, api, and beyond? """
from __future__ import annotations

import asyncio
import copy
import functools
import hashlib
import random
<<<<<<< HEAD
import secrets
import time
from base64 import b64decode
from collections import defaultdict
from enum import Enum
=======
>>>>>>> bf49f44b
from enum import IntEnum
from enum import unique
from functools import cache
from pathlib import Path as SystemPath
from typing import Any
from typing import Awaitable
from typing import Callable
from typing import Literal
from typing import Mapping
from typing import Optional
from typing import Union
from urllib.parse import unquote
from urllib.parse import unquote_plus

import databases.core
from fastapi import status
from fastapi.datastructures import UploadFile
from fastapi.exceptions import HTTPException
from fastapi.param_functions import Depends
from fastapi.param_functions import File
from fastapi.param_functions import Form
from fastapi.param_functions import Header
from fastapi.param_functions import Path
from fastapi.param_functions import Query
from fastapi.requests import Request
from fastapi.responses import FileResponse
from fastapi.responses import ORJSONResponse
from fastapi.responses import RedirectResponse
from fastapi.responses import Response
from fastapi.routing import APIRouter

import app.packets
import app.settings
import app.state.cache
import app.state.services
import app.state.sessions
import app.utils
from app import repositories
from app import responses
from app import usecases
from app import validation
from app._typing import OsuClientGameModes
from app._typing import OsuClientModes
from app.constants.clientflags import LastFMFlags
from app.constants.gamemodes import GameMode
from app.constants.mods import Mods
from app.logging import Ansi
from app.logging import log
from app.logging import printc
from app.objects import models
from app.objects.beatmap import RankedStatus
from app.objects.player import Player
from app.objects.player import Privileges
from app.objects.score import Score
from app.objects.score import SubmissionStatus
from app.state.services import acquire_db_conn
from app.utils import escape_enum
from app.utils import pymysql_encode

AVATARS_PATH = SystemPath.cwd() / ".data/avatars"
BEATMAPS_PATH = SystemPath.cwd() / ".data/osu"
REPLAYS_PATH = SystemPath.cwd() / ".data/osr"
SCREENSHOTS_PATH = SystemPath.cwd() / ".data/ss"

MENU_ID_START = 2_000_000_000

router = APIRouter(
    tags=["osu! web API"],
    default_response_class=Response,
)


@cache
def authenticate_player_session(
    param_function: Callable[..., Any],
    username_alias: str = "u",
    pw_md5_alias: str = "p",
    err: Optional[Any] = None,
) -> Callable[[str, str], Awaitable[Player]]:
    async def wrapper(
        username: str = param_function(..., alias=username_alias),
        pw_md5: str = param_function(..., alias=pw_md5_alias),
    ) -> Player:
        player = await repositories.players.fetch(name=unquote(username))

        if player and usecases.players.validate_credentials(
            password=pw_md5.encode(),
            hashed_password=player.pw_bcrypt,  # type: ignore
        ):
            return player

        # player login incorrect
        raise HTTPException(
            status_code=status.HTTP_401_UNAUTHORIZED,
            detail=err,  # TODO: make sure this works
        )

    return wrapper


""" /web/ handlers """

# TODO
# POST /web/osu-session.php
# POST /web/osu-osz2-bmsubmit-post.php
# POST /web/osu-osz2-bmsubmit-upload.php
# GET /web/osu-osz2-bmsubmit-getid.php
# GET /web/osu-get-beatmap-topic.php


@router.post("/web/osu-error.php")
async def osuError(
    username: Optional[str] = Form(None, alias="u"),
    pw_md5: Optional[str] = Form(None, alias="h"),
    user_id: int = Form(..., alias="i", ge=3, le=(1 << 31) - 1),
    osu_mode: OsuClientModes = Form(..., alias="osumode"),
    game_mode: OsuClientGameModes = Form(..., alias="gamemode"),
    game_time: int = Form(..., alias="gametime", ge=0),
    audio_time: int = Form(..., alias="audiotime"),
    culture: str = Form(...),
    map_id: int = Form(..., alias="beatmap_id", ge=0, le=(1 << 31) - 1),
    map_md5: str = Form(..., alias="beatmap_checksum", min_length=32, max_length=32),
    exception: str = Form(...),
    feedback: Optional[str] = Form(None),
    stacktrace: str = Form(...),
    soft: bool = Form(...),
    map_count: int = Form(..., alias="beatmap_count", ge=0),
    compatibility: bool = Form(...),
    ram_used: int = Form(..., alias="ram", ge=0),
    osu_version: str = Form(..., alias="version"),
    exe_hash: str = Form(..., alias="exehash"),
    config: str = Form(...),
    screenshot_file: Optional[UploadFile] = File(None, alias="ss"),
):
    """Handle an error submitted from the osu! client."""
    if username and pw_md5:
        player = await repositories.players.fetch(name=unquote(username))

        if player is None or not usecases.players.validate_credentials(
            password=pw_md5.encode(),
            hashed_password=player.pw_bcrypt,  # type: ignore
        ):
            # player login incorrect
            await app.state.services.log_strange_occurrence("osu-error auth failed")
            player = None
    else:
        player = None

    await usecases.error_reporting.create(
        player,
        osu_mode,
        game_mode,
        game_time,
        audio_time,
        culture,
        map_id,
        map_md5,
        exception,
        feedback,
        stacktrace,
        soft,
        map_count,
        compatibility,
        ram_used,
        osu_version,
        exe_hash,
        config,
        screenshot_file,
    )

    log(
        f'{player or "Offline user"} sent error report: {feedback} ({exception})',
        Ansi.LCYAN,
    )

    # NOTE: this stacktrace can be a LOT of data
    if app.settings.DEBUG and len(stacktrace) < 2000:
        printc(stacktrace[:-2], Ansi.LMAGENTA)


@router.post("/web/osu-screenshot.php")
async def osuScreenshot(
    player: Player = Depends(authenticate_player_session(Form, "u", "p")),
    endpoint_version: int = Form(..., alias="v"),
    screenshot_file: UploadFile = File(..., alias="ss"),  # TODO: why can't i use bytes?
):
    if endpoint_version != 1:
        await app.state.services.log_strange_occurrence(
            f"Incorrect endpoint version (/web/osu-screenshot.php v{endpoint_version})",
        )

    resp, data = await usecases.screenshots.create(screenshot_file)

    if not resp:
        return Response(
            content=data,
            status_code=status.HTTP_400_BAD_REQUEST,
        )

    log(f"{player} uploaded {data}.")
    return data


@router.get("/web/osu-getfriends.php")
async def osuGetFriends(
    player: Player = Depends(authenticate_player_session(Query, "u", "h")),
):
    return "\n".join(map(str, player.friends)).encode()


@router.post("/web/osu-getbeatmapinfo.php")
async def get_beatmap_info(
    form_data: models.OsuBeatmapRequestForm,
    player: Player = Depends(authenticate_player_session(Query, "u", "h")),
):
    return await usecases.beatmaps.get_beatmap_info(
        player,
        form_data.beatmap_filenames,
        form_data.beatmap_ids,
    )


def format_favourites(favourite_beatmap_set_ids: list[int]) -> bytes:
    return "\n".join([str(set_id) for set_id in favourite_beatmap_set_ids]).encode()


@router.get("/web/osu-getfavourites.php")
async def get_favourite_beatmap_sets(
    player: Player = Depends(authenticate_player_session(Query, "u", "h")),
):
    resp = await usecases.players.get_favourite_beatmap_sets(player)
    return format_favourites(resp)


@router.get("/web/osu-addfavourite.php")
async def add_favourite_beatmap(
    player: Player = Depends(authenticate_player_session(Query, "u", "h")),
    map_set_id: int = Query(..., alias="a"),
):
    return await usecases.players.add_favourite(player, map_set_id)


@router.get("/web/lastfm.php")
async def lastfm_handler(
    action: Literal["scrobble", "np"],
    beatmap_id_or_hidden_flag: str = Query(..., alias="b"),
    player: Player = Depends(authenticate_player_session(Query, "us", "ha")),
):
    if beatmap_id_or_hidden_flag[0] != "a":
        # not anticheat related, tell the
        # client not to send any more for now.
        return b"-3"

    flags = LastFMFlags(int(beatmap_id_or_hidden_flag[1:]))

    if flags & (LastFMFlags.HQ_ASSEMBLY | LastFMFlags.HQ_FILE):
        # Player is currently running hq!osu; could possibly
        # be a separate client, buuuut prooobably not lol.

        await usecases.players.restrict(
            player=player,
            admin=app.state.sessions.bot,
            reason=f"hq!osu running ({flags})",
        )

        if player.online:  # refresh their client state
            await usecases.players.logout(player)

        return b"-3"

    if flags & LastFMFlags.REGISTRY_EDITS:
        # Player has registry edits left from
        # hq!osu's multiaccounting tool. This
        # does not necessarily mean they are
        # using it now, but they have in the past.

        if random.randrange(32) == 0:
            # Random chance (1/32) for a ban.
            await usecases.players.restrict(
                player=player,
                admin=app.state.sessions.bot,
                reason="hq!osu relife 1/32",
            )

            if player.online:  # refresh their client state
                await usecases.players.logout(player)

            return b"-3"

        # TODO: make a tool to remove the flags & send this as a dm.
        #       also add to db so they never are restricted on first one.
        player.enqueue(
            app.packets.notification(
                "\n".join(
                    [
                        "Hey!",
                        "It appears you have hq!osu's multiaccounting tool (relife) enabled.",
                        "This tool leaves a change in your registry that the osu! client can detect.",
                        "Please re-install relife and disable the program to avoid any restrictions.",
                    ],
                ),
            ),
        )

        await usecases.players.logout(player)

        return b"-3"

    """ These checks only worked for ~5 hours from release. rumoi's quick!
    if flags & (ClientFlags.libeay32Library | ClientFlags.aqnMenuSample):
        # AQN has been detected in the client, either
        # through the 'libeay32.dll' library being found
        # onboard, or from the menu sound being played in
        # the AQN menu while being in an inappropriate menu
        # for the context of the sound effect.
        pass
    """


<<<<<<< HEAD
@unique
class MIRROR_TYPE(Enum):  # use intenum because this should be set in .env file by user
    CHIMU = 1
    CHEESEGULL = 2
    NERINYAN = 3

    @functools.cached_property
    def search_path(self) -> str:  # more cleaner way to code these
        if self == self.CHIMU:
            return "search"
        if self == self.CHEESEGULL:
            return "api/search"
        return "search"  # NERINYAN

    @functools.cached_property
    def set_id_spelling(self) -> str:
        if self == self.CHIMU:
            return "SetId"
        if self == self.CHEESEGULL:
            return "SetID"
        return "id"  # NERINYAN

    @functools.cached_property
    def download_path(self) -> str:
        if self == self.CHIMU:
            return "download"
        if self == self.CHEESEGULL:
            return "d"
        return "d"  # NERINYAN

    @functools.cached_property
    def no_video_param(self) -> str:
        if self == self.CHIMU:
            return "n"
        if self == self.NERINYAN:
            return "noVideo"
        return "novideo"  # CHEESEGULL, not support no video


CURRENT_MIRROR_TYPE = MIRROR_TYPE[app.settings.MIRROR_TYPE]
DIRECT_SET_INFO_FMTSTR = (
    "{{{setid_spelling}}}.osz|{{Artist}}|{{Title}}|{{Creator}}|"
    "{{RankedStatus}}|10.0|{{LastUpdate}}|{{{setid_spelling}}}|"
    "0|{{HasVideo}}|0|0|0|{{diffs}}"  # 0s are threadid, has_story,
    # filesize, filesize_novid.
).format(setid_spelling=CURRENT_MIRROR_TYPE.set_id_spelling)

DIRECT_MAP_INFO_FMTSTR = (
    "[{DifficultyRating:.2f}⭐] {DiffName} "
    "{{cs: {CS} / od: {OD} / ar: {AR} / hp: {HP}}}@{Mode}"
)

DIRECT_MAP_INFO_FMTSTR_NERINYAN = (
    "[{difficulty_rating:.2f}⭐] {version} "
    "{{cs: {cs} / od: {accuracy} / ar: {ar} / hp: {drain}}}@{mode_int}"
)

# TODO: mapset that already played on map filter
=======
>>>>>>> bf49f44b
@router.get("/web/osu-search.php")
async def beatmap_search(
    player: Player = Depends(authenticate_player_session(Query, "u", "h")),
    query: str = Query(..., alias="q"),
    mode: int = Query(..., alias="m", ge=-1, le=3),  # -1 for all
    ranked_status: int = Query(..., alias="r", ge=0, le=8),
    page_num: int = Query(..., alias="p"),
):
<<<<<<< HEAD
    search_url = f"{app.settings.MIRROR_URL}/{CURRENT_MIRROR_TYPE.search_path}"

    # Generate URL parameter
    if CURRENT_MIRROR_TYPE == MIRROR_TYPE.NERINYAN:
        params: dict[str, object] = {"p": page_num, "ps": 100}
        if query == "Newest":
            params["q"] = ""
        elif query == "Top Rated":
            params["sort"] = "favourites_desc"
            params["q"] = ""
        elif query == "Most Played":
            params["sort"] = "plays_desc"
            params["q"] = ""
        else:
            params["q"] = query

        if mode != -1:  # -1 for all
            params["m"] = mode

        # convert to osu!api status
        if ranked_status == 4:  # 4 for all
            params["s"] = "all"
        elif ranked_status == 5:
            params["s"] = "graveyard"
        else:
            params["s"] = RankedStatus.from_osudirect(ranked_status).osu_api
    else:
        params: dict[str, object] = {"amount": 100, "offset": page_num * 100}
        # eventually we could try supporting these,
        # but it mostly depends on the mirror.
        if query not in ("Newest", "Top Rated", "Most Played"):
            params["query"] = query

        if mode != -1:  # -1 for all
            params["mode"] = mode

        if ranked_status != 4:  # 4 for all
            # convert to osu!api status
            params["status"] = RankedStatus.from_osudirect(ranked_status).osu_api

    async with app.state.services.http.get(search_url, params=params) as resp:
        if resp.status != status.HTTP_200_OK:
            if CURRENT_MIRROR_TYPE == MIRROR_TYPE.CHIMU or MIRROR_TYPE.NERINYAN:
                # chimu and nerinyan uses 404 for no maps found
                if resp.status == status.HTTP_404_NOT_FOUND:
                    return b"0"

            return b"-1\nFailed to retrieve data from the beatmap mirror."

        result = await resp.json()

        if CURRENT_MIRROR_TYPE == MIRROR_TYPE.CHIMU:
            if result["code"] != 200:
                return b"-1\nFailed to retrieve data from the beatmap mirror."

            result = result["data"]

    lresult = len(result)  # send over 100 if we receive
    # 100 matches, so the client
    # knows there are more to get,
    # sometime it just only 100 but it show to client 100+
    ret = [f"{'101' if lresult == 100 else lresult}"]

    if CURRENT_MIRROR_TYPE == MIRROR_TYPE.NERINYAN:
        for bmap in result:
            if bmap["availability"]["download_disabled"]:
                continue  # Ignore the mapset that cannot download
            bmap["Artist"] = bmap.pop("artist")
            bmap["HasVideo"] = int(bmap.pop("video"))
            bmap["Title"] = bmap.pop("title")
            bmap["LastUpdate"] = bmap.pop("last_updated")
            bmap["Creator"] = bmap.pop("creator")
            if (
                bmap["status"] == "graveyard"
            ):  # RankedStatus enum didn't support graveyard/wip yet
                bmap["RankedStatus"] = -2
            elif bmap["status"] == "wip":
                bmap["RankedStatus"] = -1
            else:
                bmap["RankedStatus"] = RankedStatus.from_str(bmap.pop("status")).osu_api
            diffs_str = ",".join(
                [
                    DIRECT_MAP_INFO_FMTSTR_NERINYAN.format(**row)
                    for row in bmap["beatmaps"]
                ],
            )
            ret.append(DIRECT_SET_INFO_FMTSTR.format(**bmap, diffs=diffs_str))
    else:
        for bmap in result:
            if bmap["ChildrenBeatmaps"] is None:
                continue

            if CURRENT_MIRROR_TYPE == MIRROR_TYPE.CHIMU:
                if bmap["Disabled"]:
                    continue  # Ignore the mapset that cannot download
                bmap["HasVideo"] = int(bmap["HasVideo"])
            else:
                # cheesegull doesn't support vids
                bmap["HasVideo"] = "0"

            diff_sorted_maps = sorted(
                bmap["ChildrenBeatmaps"],
                key=lambda m: m["DifficultyRating"],
            )
            diffs_str = ",".join(
                [DIRECT_MAP_INFO_FMTSTR.format(**row) for row in diff_sorted_maps],
            )
            ret.append(DIRECT_SET_INFO_FMTSTR.format(**bmap, diffs=diffs_str))
    return "\n".join(ret).encode()
=======
    return await usecases.direct.search(
        query,
        mode,
        ranked_status,
        page_num,
    )
>>>>>>> bf49f44b


@router.get("/web/osu-search-set.php")
async def get_beatmap_set_information(
    player: Player = Depends(authenticate_player_session(Query, "u", "h")),
    map_set_id: Optional[int] = Query(None, alias="s"),
    map_id: Optional[int] = Query(None, alias="b"),
):
    """# TODO: might use this for multiplayer, since osump:// won't work
    if map_set_id is not None and map_set_id >= MENU_ID_START:
        # XXX: this is an implementation for in-game menus.
        #      it is not related to regular endpoint behaviour

        # we sent the menu id as the map set id, so we can send
        # menu options through beatmapset urls in the osu! chat
        menu_id = map_set_id

        await usecases.players.execute_menu_option(player, menu_id)
        return None
    """

    return await usecases.direct.search_set(map_id, map_set_id)


@router.post("/web/osu-submit-modular-selector.php")
async def submit_score(
    request: Request,
    # TODO: should token be allowed
    # through but ac'd if not found?
    # TODO: validate token format
    # TODO: save token in the database
    token: str = Header(...),
    # TODO: do ft & st contain pauses?
    exited_out: bool = Form(..., alias="x"),
    fail_time: int = Form(..., alias="ft"),
    visual_settings_b64: bytes = Form(..., alias="fs"),
    updated_beatmap_hash: str = Form(..., alias="bmk"),
    storyboard_md5: Optional[str] = Form(None, alias="sbk"),
    iv_b64: bytes = Form(..., alias="iv"),
    unique_ids: str = Form(..., alias="c1"),  # TODO: more validaton
    score_time: int = Form(..., alias="st"),  # TODO: is this real name?
    pw_md5: str = Form(..., alias="pass"),
    osu_version: str = Form(..., alias="osuver"),  # TODO: regex
    client_hash_b64: bytes = Form(..., alias="s"),
    # TODO: do these need to be Optional?
    # TODO: validate this is actually what it is
    fl_cheat_screenshot: Optional[bytes] = File(None, alias="i"),
    db_conn: databases.core.Connection = Depends(acquire_db_conn),
):
    """Handle a score submission from an osu! client with an active session."""

    form_data = await request.form()

    # XXX:HACK the bancho protocol uses the "score" parameter name for
    # both the base64'ed score data, as well as the replay file in the multipart.
    # starlette/fastapi do not support this - this function provides a workaround
    score_parameters = usecases.scores.parse_form_data_score_params(form_data)
    if score_parameters is None:
        # failed to parse score data
        return

    # extract the score data and replay file from the score data
    score_data_b64, replay_file = score_parameters

    # decrypt the score data and client hash using the iv and osu version
    score_data, client_hash_decoded = usecases.scores.decrypt_score_aes_data(
        # to decrypt
        score_data_b64,
        client_hash_b64,
        # decryption keys
        iv_b64,
        osu_version,
    )

    # fetch the beatmap played in the score
    beatmap = await repositories.beatmaps.fetch_by_md5(score_data[0])

    if beatmap is None:
        # map does not exist, most likely unsubmitted.
        return b"error: beatmap"

    username = score_data[1].rstrip()  # rstrip 1 space if client has supporter

    player = await repositories.players.fetch(name=unquote(username))

    if player is None or not usecases.players.validate_credentials(
        password=pw_md5.encode(),
        hashed_password=player.pw_bcrypt,  # type: ignore
    ):
        # player is not online, return nothing so that their
        # client will retry submission when they log in.
        return

    n300 = int(score_data[3])
    n100 = int(score_data[4])
    n50 = int(score_data[5])
    ngeki = int(score_data[6])
    nkatu = int(score_data[7])
    nmiss = int(score_data[8])
    vanilla_mode = int(score_data[15])

    passed = score_data[14] == "True"
    time_elapsed = score_time if passed else fail_time

<<<<<<< HEAD
    app.utils.predownload_beatmapset(score.bmap.set_id)

    ## perform checksum validation
=======
    # all data read from submission.
    # now we can calculate things based on our data.
    accuracy = usecases.scores.calculate_accuracy(
        vanilla_mode,
        n300,
        n100,
        n50,
        ngeki,
        nkatu,
        nmiss,
    )
>>>>>>> bf49f44b

    # parse the score from the remaining data
    score = Score.from_submission(score_data, accuracy, time_elapsed)

    ## perform checksum validation
    try:
        validation.score_submission_checksums(
            score,
            unique_ids,
            osu_version,
            client_hash_decoded,
            updated_beatmap_hash,
            storyboard_md5,
            player.client_details,  # type: ignore
        )
    except AssertionError:
        # NOTE: this is undergoing a temporary trial period,
        # after which, it will be enabled & perform restrictions.
        stacktrace = app.utils.get_appropriate_stacktrace()
        await app.state.services.log_strange_occurrence(stacktrace)

        # await usecases.players.restrict(
        #     player=player,
        #     admin=app.state.sessions.bot,
        #     reason="TODO",
        # )

        # if player.online: # refresh their client state
        #     await usecases.players.logout(player)
        # return b"error: ban"
    except:
        raise

    osu_file_path = BEATMAPS_PATH / f"{beatmap.id}.osu"
    if await usecases.beatmaps.ensure_local_osu_file(
        osu_file_path,
        beatmap.id,
        beatmap.md5,
    ):
        score.pp, score.sr = usecases.scores.calculate_performance(score, osu_file_path)

        if score.passed:
            await usecases.scores.calculate_status(score, beatmap, player)

            if beatmap.status != RankedStatus.Pending:
                score.rank = await usecases.scores.calculate_placement(score, beatmap)
        else:
            score.status = SubmissionStatus.FAILED

    # we should update their activity no matter
    # what the result of the score submission is.
    asyncio.create_task(usecases.players.update_latest_activity(player))

    # attempt to update their stats if their
    # gm/gm-affecting-mods change at all.
    if score.mode != player.status.mode:
        player.status.mods = score.mods
        player.status.mode = score.mode

        if not player.restricted:
            app.state.sessions.players.enqueue(app.packets.user_stats(player))

    # Check for score duplicates
    if await db_conn.fetch_one(
        "SELECT 1 FROM scores WHERE online_checksum = :checksum",
        {"checksum": score.client_checksum},
    ):
        log(f"{player} submitted a duplicate score.", Ansi.LYELLOW)
        return b"error: no"

    if fl_cheat_screenshot:
        stacktrace = app.utils.get_appropriate_stacktrace()
        await app.state.services.log_strange_occurrence(stacktrace)

    if (  # check for pp caps on ranked & approved maps for appropriate players.
        beatmap.awards_ranked_pp
        and not (player.priv & Privileges.WHITELISTED or player.restricted)
    ):
        # Get the PP cap for the current context.
        """# TODO: find where to put autoban pp
        pp_cap = app.app.settings.AUTOBAN_PP[score.mode][score.mods & Mods.FLASHLIGHT != 0]

        if score.pp > pp_cap:
            await usecases.players.restrict(
                player=player,
                admin=app.state.sessions.bot,
                reason=f"[{score.mode!r} {score.mods!r}] autoban @ {score.pp:.2f}pp",
            )

            if player.online: # refresh their client state
                await usecases.players.logout(player)
        """

    """ Score submission checks completed; submit the score. """

    if app.state.services.datadog is not None:
        app.state.services.datadog.increment("bancho.submitted_scores")

    if score.status == SubmissionStatus.BEST:
        if app.state.services.datadog is not None:
            app.state.services.datadog.increment("bancho.submitted_scores_best")

        if beatmap.has_leaderboard:
            if (
                score.mode
                in (
                    GameMode.VANILLA_OSU,
                    GameMode.VANILLA_TAIKO,
                    GameMode.VANILLA_CATCH,
                    GameMode.VANILLA_MANIA,
                )
                and beatmap.status == RankedStatus.Loved
            ):
                # use score for vanilla loved only
                performance = f"{score.score:,} score"
            else:
                performance = f"{score.pp:,.2f}pp"

            player.enqueue(
                app.packets.notification(
                    f"You achieved #{score.rank}! ({performance})",
                ),
            )

            if score.rank == 1 and not player.restricted:
                # this is the new #1, post the play to #announce.
                announce_channel = await repositories.channels.fetch("#announce")

                if announce_channel is not None:
                    # Announce the user's #1 score.
                    # TODO: truncate artist/title/version to fit on screen
                    ann = [
                        f"\x01ACTION achieved #1 on {beatmap.embed}",
                        f"with {score.acc:.2f}% for {performance}.",
                    ]

                    if score.mods:
                        ann.insert(1, f"+{score.mods!r}")

                    scoring_metric = (
                        "pp" if score.mode >= GameMode.RELAX_OSU else "score"
                    )

                    # If there was previously a score on the map, add old #1.
                    prev_n1 = await db_conn.fetch_one(
                        "SELECT u.id, name FROM users u "
                        "INNER JOIN scores s ON u.id = s.userid "
                        "WHERE s.map_md5 = :map_md5 AND s.mode = :mode "
                        "AND s.status = 2 AND u.priv & 1 "
                        f"ORDER BY s.{scoring_metric} DESC LIMIT 1",
                        {"map_md5": beatmap.md5, "mode": score.mode},
                    )

                    if prev_n1:
                        if player.id != prev_n1["id"]:
                            ann.append(
                                f"(Previous #1: [https://{app.settings.DOMAIN}/u/"
                                "{id} {name}])".format(**prev_n1),
                            )

                    usecases.channels.send_msg_to_clients(
                        announce_channel,
                        msg=" ".join(ann),
                        sender=player,
                        to_self=True,
                    )

    score.id = await usecases.scores.submit(score, beatmap, player)

    if score.passed:
        replay_data = await replay_file.read()

        # All submitted plays should have a replay.
        # If not, they may be using a score submitter.
        if len(replay_data) < 24 and not player.restricted:
            log(f"{player} submitted a score without a replay!", Ansi.LRED)
            await usecases.players.restrict(
                player=player,
                admin=app.state.sessions.bot,
                reason="submitted score with no replay",
            )

            if player.online:  # refresh their client state
                await usecases.players.logout(player)
        else:
            # TODO: the replay is currently sent from the osu!
            # client compressed with LZMA; this compression can
            # be improved pretty decently by serializing it
            # manually, so we'll probably do that in the future.
            replay_file = REPLAYS_PATH / f"{score.id}.osr"
            replay_file.write_bytes(replay_data)

    prev_stats = copy.copy(player.gm_stats)

    # update the user's stats from the new score
    await usecases.players.update_stats(player, score, beatmap)

    if not player.restricted:
        # enqueue new stats info to all other users
        app.state.sessions.players.enqueue(app.packets.user_stats(player))

        # update the beatmap's playcount (& passcount in if passed) db
        asyncio.create_task(
            usecases.beatmaps.update_playcounts(
                beatmap,
                increment_passes=score.passed,
            ),
        )

    # update their recent score
    player.recent_scores[score.mode] = score.id

    """ score submission charts """

    if score.passed:
        # unlock any achievements acquired from this score
        achievements_unlocked = []
        if beatmap.awards_ranked_pp and not player.restricted:
            for achievement in await repositories.achievements.fetch_all():
                if achievement.id in player.achievement_ids:
                    # player already has this achievement.
                    continue

                if achievement.condition(score, score.mode.as_vanilla):
                    await usecases.players.unlock_achievement(player, achievement)
                    achievements_unlocked.append(achievement)

        if score.mode in (
            GameMode.VANILLA_OSU,
            GameMode.VANILLA_TAIKO,
            GameMode.VANILLA_CATCH,
            GameMode.VANILLA_MANIA,
        ):
            # create the charts displayed in the osu! client under a score
            ret = responses.score_submission_charts(
                player,
                beatmap,
                player.gm_stats,
                prev_stats,
                score,
                score.prev_best,  # type: ignore
                achievements_unlocked,
            )
        else:
            # (charts are not sent with relax & autopilot)
            ret = b"error: no"
    else:
        # (score failed)
        ret = b"error: no"

    log(
        f"[{score.mode!r}] {player} submitted a score! "
        f"({score.status!r}, {score.pp:,.2f}pp / {player.gm_stats.pp:,}pp)",
        Ansi.LGREEN,
    )

    return ret


@router.get("/web/osu-getreplay.php")
async def get_score_replay(
    player: Player = Depends(authenticate_player_session(Query, "u", "h")),
    mode: int = Query(..., alias="m", ge=0, le=3),
    score_id: int = Query(..., alias="c", min=0, max=9_223_372_036_854_775_807),
):
    replay_file = await usecases.replays.fetch_file(score_id)
    if replay_file is None:
        return

    await usecases.scores.increment_replay_views(player.id, mode)
    return FileResponse(replay_file)


@router.get("/web/osu-rate.php")
async def post_beatmap_rating(
    player: Player = Depends(
        authenticate_player_session(Query, "u", "p", err=b"auth fail"),
    ),
    map_md5: str = Query(..., alias="c", min_length=32, max_length=32),
    rating: Optional[int] = Query(None, alias="v", ge=1, le=10),
    db_conn: databases.core.Connection = Depends(acquire_db_conn),
):
    if rating is None:
        # check if we have the map in our cache;
        # if not, the map probably doesn't exist.
        beatmap = repositories.beatmaps._fetch_by_key_cache(map_md5)
        if beatmap is None:
            return b"no exist"

        # only allow rating on maps with a leaderboard.
        if beatmap.status < RankedStatus.Ranked:
            return b"not ranked"

        # osu! client is checking whether we can rate the map or not.
        has_previous_rating = (
            await db_conn.fetch_one(
                "SELECT 1 FROM ratings WHERE map_md5 = :map_md5 AND userid = :user_id",
                {"map_md5": map_md5, "user_id": player.id},
            )
            is not None
        )

        # the client hasn't rated the map, so simply
        # tell them that they can submit a rating.
        if not has_previous_rating:
            return b"ok"
    else:
        # the client is submitting a rating for the map.
        await db_conn.execute(
            "INSERT INTO ratings VALUES (:user_id, :map_md5, :rating)",
            {"user_id": player.id, "map_md5": map_md5, "rating": int(rating)},
        )

    ratings = [
        row[0]
        for row in await db_conn.fetch_all(
            "SELECT rating FROM ratings WHERE map_md5 = :map_md5",
            {"map_md5": map_md5},
        )
    ]

    # send back the average rating
    avg = sum(ratings) / len(ratings)
    return f"alreadyvoted\n{avg}".encode()


@unique
@pymysql_encode(escape_enum)
class LeaderboardType(IntEnum):
    Local = 0
    Top = 1
    Mods = 2
    Friends = 3
    Country = 4


async def get_leaderboard_scores(
    leaderboard_type: Union[LeaderboardType, int],
    map_md5: str,
    mode: int,
    mods: Mods,
    player: Player,
    scoring_metric: Literal["pp", "score"],
) -> tuple[list[Mapping[str, Any]], Optional[Mapping[str, Any]]]:
    query = [
        f"SELECT s.id, s.{scoring_metric} AS _score, "
        "s.max_combo, s.n50, s.n100, s.n300, "
        "s.nmiss, s.nkatu, s.ngeki, s.perfect, s.mods, "
        "UNIX_TIMESTAMP(s.play_time) time, u.id userid, "
        "COALESCE(CONCAT('[', c.tag, '] ', u.name), u.name) AS name "
        "FROM scores s "
        "INNER JOIN users u ON u.id = s.userid "
        "LEFT JOIN clans c ON c.id = u.clan_id "
        "WHERE s.map_md5 = :map_md5 AND s.status = 2 "  # 2: =best score
        "AND (u.priv & 1 OR u.id = :user_id) AND mode = :mode",
    ]

    params = {"map_md5": map_md5, "user_id": player.id, "mode": mode}

    if leaderboard_type == LeaderboardType.Mods:
        query.append("AND s.mods = :mods")
        params["mods"] = mods
    elif leaderboard_type == LeaderboardType.Friends:
        query.append("AND s.userid IN :friends")
        params["friends"] = player.friends | {player.id}
    elif leaderboard_type == LeaderboardType.Country:
        query.append("AND u.country = :country")
        params["country"] = player.geoloc["country"]["acronym"]

    # TODO: customizability of the number of scores
    query.append("ORDER BY _score DESC LIMIT 50")

    async with app.state.services.database.connection() as db_conn:
        score_rows = await app.state.services.database.fetch_all(
            " ".join(query),
            params,
        )

        if score_rows:  # None or []
            # fetch player's personal best score
            personal_best_score_row = await db_conn.fetch_one(
                f"SELECT id, {scoring_metric} AS _score, "
                "max_combo, n50, n100, n300, "
                "nmiss, nkatu, ngeki, perfect, mods, "
                "UNIX_TIMESTAMP(play_time) time "
                "FROM scores "
                "WHERE map_md5 = :map_md5 AND mode = :mode "
                "AND userid = :user_id AND status = 2 "
                "ORDER BY _score DESC LIMIT 1",
                {"map_md5": map_md5, "mode": mode, "user_id": player.id},
            )

            if personal_best_score_row:
                # calculate the rank of the score.
                p_best_rank = 1 + await db_conn.fetch_val(
                    "SELECT COUNT(*) FROM scores s "
                    "INNER JOIN users u ON u.id = s.userid "
                    "WHERE s.map_md5 = :map_md5 AND s.mode = :mode "
                    "AND s.status = 2 AND u.priv & 1 "
                    f"AND s.{scoring_metric} > :score",
                    {
                        "map_md5": map_md5,
                        "mode": mode,
                        "score": personal_best_score_row["_score"],
                    },
                    column=0,  # COUNT(*)
                )

                # attach rank to personal best row
                personal_best_score_row = dict(personal_best_score_row)
                personal_best_score_row["rank"] = p_best_rank
            else:
                personal_best_score_row = None
        else:
            score_rows = []
            personal_best_score_row = None

    return score_rows, personal_best_score_row


SCORE_LISTING_FMTSTR = (
    "{id}|{name}|{score}|{max_combo}|"
    "{n50}|{n100}|{n300}|{nmiss}|{nkatu}|{ngeki}|"
    "{perfect}|{mods}|{userid}|{rank}|{time}|{has_replay}"
)


@router.get("/web/osu-osz2-getscores.php")
async def get_beatmap_leaderboard(
    player: Player = Depends(authenticate_player_session(Query, "us", "ha")),
    requesting_from_editor_song_select: bool = Query(..., alias="s"),
    leaderboard_version: int = Query(..., alias="vv"),
    leaderboard_type: int = Query(..., alias="v", ge=0, le=4),
    map_md5: str = Query(..., alias="c", min_length=32, max_length=32),
    map_filename: str = Query(..., alias="f"),  # TODO: regex?
    mode_arg: int = Query(..., alias="m", ge=0, le=3),
    map_set_id: int = Query(..., alias="i", ge=-1, le=(1 << 31) - 1),
    mods_arg: int = Query(..., alias="mods", ge=0, le=(1 << 31) - 1),
    map_package_hash: str = Query(..., alias="h"),  # TODO: further validation
    aqn_files_found: bool = Query(..., alias="a"),
):
    if aqn_files_found:
        stacktrace = app.utils.get_appropriate_stacktrace()
        await app.state.services.log_strange_occurrence(stacktrace)

    # check if this md5 has already been  cached as
    # unsubmitted/needs update to reduce osu!api spam
    if map_md5 in app.state.cache.unsubmitted:
        return b"-1|false"
    if map_md5 in app.state.cache.needs_update:
        return b"1|false"

    if mods_arg & Mods.RELAX:
        if mode_arg == 3:  # rx!mania doesn't exist
            mods_arg &= ~Mods.RELAX
        else:
            mode_arg += 4
    elif mods_arg & Mods.AUTOPILOT:
        if mode_arg in (1, 2, 3):  # ap!catch, taiko and mania don't exist
            mods_arg &= ~Mods.AUTOPILOT
        else:
            mode_arg += 8

    mods = Mods(mods_arg)
    mode = GameMode(mode_arg)

    # attempt to update their stats if their
    # gm/gm-affecting-mods change at all.
    if mode != player.status.mode:
        player.status.mods = mods
        player.status.mode = mode

        if not player.restricted:
            app.state.sessions.players.enqueue(app.packets.user_stats(player))

    scoring_metric = "pp" if mode >= GameMode.RELAX_OSU else "score"

    if map_set_id > 0:
        # focus on long-term efficiency - cache the whole set
        await repositories.beatmap_sets.fetch_by_id(map_set_id)

    beatmap = await repositories.beatmaps.fetch_by_md5(map_md5)

    if beatmap is None:
        # map not found, figure out whether it needs an
        # update or isn't submitted using it's filename.

        map_filename = unquote_plus(map_filename)  # TODO: is unquote needed?
        map_exists = await usecases.beatmaps.filename_exists(map_filename)

        if map_exists:
            # map can be updated.
            app.state.cache.needs_update.add(map_md5)
            return b"1|false"
        else:
            # map is unsubmitted.
            # add this map to the unsubmitted cache, so
            # that we don't have to make this request again.
            app.state.cache.unsubmitted.add(map_md5)
            return b"-1|false"

    # we've found a beatmap for the request.

    if app.state.services.datadog is not None:
        app.state.services.datadog.increment("bancho.leaderboards_served")

    if beatmap.status < RankedStatus.Ranked:
        # only show leaderboards for ranked,
        # approved, qualified, or loved maps.
        return f"{int(beatmap.status)}|false".encode()

    # fetch scores & personal best
    # TODO: create a leaderboard cache
    if not requesting_from_editor_song_select:
        score_rows, personal_best_score_row = await get_leaderboard_scores(
            leaderboard_type,
            beatmap.md5,
            mode,
            mods,
            player,
            scoring_metric,
        )
    else:
        score_rows = []
        personal_best_score_row = None

    # fetch beatmap rating
    rating = await usecases.beatmaps.fetch_rating(beatmap)
    if rating is None:
        rating = 0.0

    ## construct response for osu! client

    response_lines: list[str] = [
        # NOTE: fa stands for featured artist (for the ones that may not know)
        # {ranked_status}|{serv_has_osz2}|{bid}|{bsid}|{len(scores)}|{fa_track_id}|{fa_license_text}
        f"{int(beatmap.status)}|false|{beatmap.id}|{beatmap.set_id}|{len(score_rows)}|0|",
        # {offset}\n{beatmap_name}\n{rating}
        # TODO: server side beatmap offsets
        f"0\n{beatmap.full_name}\n{rating}",
    ]

    if not score_rows:
        response_lines.extend(("", ""))  # no scores, no personal best
        return "\n".join(response_lines).encode()

    if personal_best_score_row is not None:
        response_lines.append(
            SCORE_LISTING_FMTSTR.format(
                **personal_best_score_row,
                name=player.name,
                userid=player.id,
                score=int(personal_best_score_row["_score"]),
                has_replay="1",
            ),
        )
    else:
        response_lines.append("")

    response_lines.extend(
        [
            SCORE_LISTING_FMTSTR.format(
                **s,
                score=int(s["_score"]),
                has_replay="1",
                rank=idx + 1,
            )
            for idx, s in enumerate(score_rows)
        ],
    )

    return "\n".join(response_lines).encode()


def format_comments(comments: list[Mapping[str, Any]]) -> bytes:
    ret: list[str] = []

    for cmt in comments:
        # TODO: maybe support player/creator colours?
        # pretty expensive for very low gain, but completion :D
        if cmt["priv"] & Privileges.NOMINATOR:
            fmt = "bat"
        elif cmt["priv"] & Privileges.DONATOR:
            fmt = "supporter"
        else:
            fmt = ""

        if cmt["colour"]:
            fmt += f'|{cmt["colour"]}'

        ret.append(
            "{time}\t{target_type}\t{fmt}\t{comment}".format(fmt=fmt, **cmt),
        )
    return "\n".join(ret).encode()


@router.post("/web/osu-comment.php")
async def beatmap_comments_handler(
    player: Player = Depends(authenticate_player_session(Form, "u", "p")),
    map_id: int = Form(..., alias="b"),
    map_set_id: int = Form(..., alias="s"),
    score_id: int = Form(..., alias="r", ge=0, le=9_223_372_036_854_775_807),
    mode_vn: int = Form(..., alias="m", ge=0, le=3),
    action: Literal["get", "post"] = Form(..., alias="a"),
    # only sent for post
    target: Optional[Literal["song", "map", "replay"]] = Form(None),
    colour: Optional[str] = Form(None, alias="f", min_length=6, max_length=6),
    start_time: Optional[int] = Form(None, alias="starttime"),
    comment: Optional[str] = Form(None, min_length=1, max_length=80),
):
    if action == "get":
        # client is requesting all comments
        comments = await usecases.comments.fetch_all(
            score_id,
            map_set_id,
            map_id,
        )

        resp = format_comments(comments)
    elif action == "post":
        # client is submitting a new comment

        # validate required parameters are present
        if target is None or comment is None or start_time is None:
            return None

        # get the corresponding id from the request
        if target == "song":
            target_id = map_set_id
        elif target == "map":
            target_id = map_id
        else:  # target == "replay"
            target_id = score_id

        if colour is not None and not player.priv & Privileges.DONATOR:
            # only supporters can use colours.
            # TODO: should we be restricting them?
            colour = None

        # insert into sql
        await usecases.comments.create(
            player,
            target,
            target_id,
            colour,
            comment,
            start_time,
        )

        resp = None  # empty resp is fine

    asyncio.create_task(usecases.players.update_latest_activity(player))
    return resp


@router.get("/web/osu-markasread.php")
async def mark_channel_as_read(
    player: Player = Depends(authenticate_player_session(Query, "u", "h")),
    channel: str = Query(..., min_length=0, max_length=32),
):
    if not (channel_name := unquote(channel)):  # TODO: unquote needed?
        return  # no channel specified

    target_player = await repositories.players.fetch(name=channel_name)

    if target_player is not None:
        await usecases.mail.mark_as_read(
            source_id=target_player.id,
            target_id=player.id,
        )


@router.get("/web/osu-getseasonal.php")
async def get_sesonal_backgrounds():
    """Handle a request from osu! to fetch seasonal background urls."""
    return ORJSONResponse(app.settings.SEASONAL_BGS._items)


@router.get("/web/bancho_connect.php")
async def bancho_connect_preflight(
    player: Player = Depends(authenticate_player_session(Query, "u", "h")),
    osu_version: str = Query(..., alias="v"),
    active_endpoint: Optional[str] = Query(None, alias="fail"),
    net_framework_vers: Optional[str] = Query(None, alias="fx"),  # delimited by |
    client_hash: Optional[str] = Query(None, alias="ch"),
    retrying: Optional[bool] = Query(None, alias="retry"),  # '0' or '1'
):
    # TODO: support for client verification?

    return b""


@router.get("/web/check-updates.php")
async def check_updates(
    request: Request,
    action: Literal["check", "path", "error"],
    stream: Literal["cuttingedge", "stable40", "beta40", "stable"],
):
    return

    # NOTE: this code is unused now.
    # it was only used with server switchers,
    # which bancho.py has deprecated support for.
    return await usecases.client_versioning.check_updates(
        action,
        stream,
        request.query_params,
    )


""" Misc handlers """


@router.get("/ss/{screenshot_id}.{extension}")
async def get_screenshot(
    screenshot_id: str = Path(..., regex=r"^[a-zA-Z0-9-_]{8}$"),
    extension: Literal["jpg", "jpeg", "png"] = Path(...),
):
    """Serve a screenshot from the server, by filename."""
    screenshot_file = usecases.screenshots.fetch_file(screenshot_id, extension)

    if screenshot_file is None:
        return ORJSONResponse(
            content={"status": "Screenshot not found."},
            status_code=status.HTTP_404_NOT_FOUND,
        )

    return FileResponse(
        screenshot_file,
        media_type=app.utils.get_media_type(extension),  # type: ignore
    )


@router.get("/d/{map_set_id}")
async def get_osz(
    map_set_id: str = Path(...),
):
    """Handle a map download request (osu.ppy.sh/d/*)."""
    no_video = map_set_id[-1] == "n"
    if no_video:
        map_set_id = map_set_id[:-1]

<<<<<<< HEAD
    query_str = f"{CURRENT_MIRROR_TYPE.download_path}/{map_set_id}?{CURRENT_MIRROR_TYPE.no_video_param}={int(not no_video)}"
=======
    download_url = usecases.direct.get_mapset_download_url(
        int(map_set_id),
        no_video,
    )
>>>>>>> bf49f44b

    return RedirectResponse(
        url=download_url,
        status_code=status.HTTP_301_MOVED_PERMANENTLY,
    )


@router.get("/web/maps/{map_filename}")
async def get_updated_beatmap(map_filename: str, host: str = Header(...)):
    """Send the latest .osu file the server has for a given map."""
    if host != "osu.ppy.sh":
        update_url = usecases.direct.get_mapset_update_url(map_filename)

        return RedirectResponse(
            url=update_url,
            status_code=status.HTTP_301_MOVED_PERMANENTLY,
        )

    return

    # NOTE: this code is unused now.
    # it was only used with server switchers,
    # which bancho.py has deprecated support for.

    # server switcher, use old method
    map_filename = unquote(map_filename)

    if not (
        res := await app.state.services.database.fetch_one(
            "SELECT id, md5 FROM maps WHERE filename = :filename",
            {"filename": map_filename},
        )
    ):
        return Response(status_code=status.HTTP_400_BAD_REQUEST)

    osu_file_path = BEATMAPS_PATH / f'{res["id"]}.osu'

    if (
        osu_file_path.exists()
        and res["md5"] == hashlib.md5(osu_file_path.read_bytes()).hexdigest()
    ):
        # up to date map found on disk.
        content = osu_file_path.read_bytes()
    else:
        # map not found, or out of date; get from osu!
        url = f"https://old.ppy.sh/osu/{res['id']}"

        async with app.state.services.http_client.get(url) as resp:
            if not resp or resp.status != 200:
                log(f"Could not find map {osu_file_path}!", Ansi.LRED)
                return (404, b"")  # couldn't find on osu!'s server

            content = await resp.read()

        # save it to disk for future
        osu_file_path.write_bytes(content)

    return content


@router.get("/p/doyoureallywanttoaskpeppy")
async def peppy_direct_message_handler():
    return (
        b"This user's ID is usually peppy's (when on bancho), "
        b"and is blocked from being messaged by the osu! client."
    )


if app.settings.REDIRECT_OSU_URLS:
    # NOTE: this will likely be removed with the addition of a frontend.
    async def osu_redirect(request: Request, _: int = Path(...)):
        return RedirectResponse(
            url=f"https://osu.ppy.sh{request['path']}",
            status_code=status.HTTP_301_MOVED_PERMANENTLY,
        )

    for pattern in (
        "/beatmapsets/{_}",
        "/beatmaps/{_}",
        "/community/forums/topics/{_}",
    ):
        router.get(pattern)(osu_redirect)

""" ingame registration """


@router.post("/users")
async def register_account(
    request: Request,
    username: str = Form(..., alias="user[username]"),
    email: str = Form(..., alias="user[user_email]"),
    pw_plaintext: str = Form(..., alias="user[password]"),
    only_validating_params: int = Form(..., alias="check"),
    cloudflare_country: Optional[str] = Header(None, alias="CF-IPCountry"),
):
    errors = await validation.osu_registration(username, email, pw_plaintext)
    if errors:
        return responses.osu_registration_failure(errors)

    if not only_validating_params:  # == 0
        # fetch the country code from the request

        if cloudflare_country:
            # FASTPATH: use cloudflare country header
            country_acronym = cloudflare_country.lower()
        else:
            ip = app.state.services.ip_resolver.get_ip(request.headers)

            geoloc = await usecases.geolocation.lookup(ip)
            if geoloc is not None:
                country_acronym = geoloc["country"]["acronym"]
            else:
                country_acronym = "xx"

        player_id = await usecases.players.register(
            username,
            email,
            pw_plaintext,
            country_acronym,
        )

        if app.state.services.datadog is not None:
            app.state.services.datadog.increment("bancho.registrations")

        log(f"<{username} ({player_id})> has registered!", Ansi.LGREEN)

    return b"ok"  # success


@router.post("/difficulty-rating")
async def difficultyRatingHandler(request: Request):
    return RedirectResponse(
        url=f"https://osu.ppy.sh{request['path']}",
        status_code=status.HTTP_307_TEMPORARY_REDIRECT,
    )<|MERGE_RESOLUTION|>--- conflicted
+++ resolved
@@ -3,17 +3,8 @@
 
 import asyncio
 import copy
-import functools
 import hashlib
 import random
-<<<<<<< HEAD
-import secrets
-import time
-from base64 import b64decode
-from collections import defaultdict
-from enum import Enum
-=======
->>>>>>> bf49f44b
 from enum import IntEnum
 from enum import unique
 from functools import cache
@@ -333,67 +324,6 @@
     """
 
 
-<<<<<<< HEAD
-@unique
-class MIRROR_TYPE(Enum):  # use intenum because this should be set in .env file by user
-    CHIMU = 1
-    CHEESEGULL = 2
-    NERINYAN = 3
-
-    @functools.cached_property
-    def search_path(self) -> str:  # more cleaner way to code these
-        if self == self.CHIMU:
-            return "search"
-        if self == self.CHEESEGULL:
-            return "api/search"
-        return "search"  # NERINYAN
-
-    @functools.cached_property
-    def set_id_spelling(self) -> str:
-        if self == self.CHIMU:
-            return "SetId"
-        if self == self.CHEESEGULL:
-            return "SetID"
-        return "id"  # NERINYAN
-
-    @functools.cached_property
-    def download_path(self) -> str:
-        if self == self.CHIMU:
-            return "download"
-        if self == self.CHEESEGULL:
-            return "d"
-        return "d"  # NERINYAN
-
-    @functools.cached_property
-    def no_video_param(self) -> str:
-        if self == self.CHIMU:
-            return "n"
-        if self == self.NERINYAN:
-            return "noVideo"
-        return "novideo"  # CHEESEGULL, not support no video
-
-
-CURRENT_MIRROR_TYPE = MIRROR_TYPE[app.settings.MIRROR_TYPE]
-DIRECT_SET_INFO_FMTSTR = (
-    "{{{setid_spelling}}}.osz|{{Artist}}|{{Title}}|{{Creator}}|"
-    "{{RankedStatus}}|10.0|{{LastUpdate}}|{{{setid_spelling}}}|"
-    "0|{{HasVideo}}|0|0|0|{{diffs}}"  # 0s are threadid, has_story,
-    # filesize, filesize_novid.
-).format(setid_spelling=CURRENT_MIRROR_TYPE.set_id_spelling)
-
-DIRECT_MAP_INFO_FMTSTR = (
-    "[{DifficultyRating:.2f}⭐] {DiffName} "
-    "{{cs: {CS} / od: {OD} / ar: {AR} / hp: {HP}}}@{Mode}"
-)
-
-DIRECT_MAP_INFO_FMTSTR_NERINYAN = (
-    "[{difficulty_rating:.2f}⭐] {version} "
-    "{{cs: {cs} / od: {accuracy} / ar: {ar} / hp: {drain}}}@{mode_int}"
-)
-
-# TODO: mapset that already played on map filter
-=======
->>>>>>> bf49f44b
 @router.get("/web/osu-search.php")
 async def beatmap_search(
     player: Player = Depends(authenticate_player_session(Query, "u", "h")),
@@ -402,124 +332,12 @@
     ranked_status: int = Query(..., alias="r", ge=0, le=8),
     page_num: int = Query(..., alias="p"),
 ):
-<<<<<<< HEAD
-    search_url = f"{app.settings.MIRROR_URL}/{CURRENT_MIRROR_TYPE.search_path}"
-
-    # Generate URL parameter
-    if CURRENT_MIRROR_TYPE == MIRROR_TYPE.NERINYAN:
-        params: dict[str, object] = {"p": page_num, "ps": 100}
-        if query == "Newest":
-            params["q"] = ""
-        elif query == "Top Rated":
-            params["sort"] = "favourites_desc"
-            params["q"] = ""
-        elif query == "Most Played":
-            params["sort"] = "plays_desc"
-            params["q"] = ""
-        else:
-            params["q"] = query
-
-        if mode != -1:  # -1 for all
-            params["m"] = mode
-
-        # convert to osu!api status
-        if ranked_status == 4:  # 4 for all
-            params["s"] = "all"
-        elif ranked_status == 5:
-            params["s"] = "graveyard"
-        else:
-            params["s"] = RankedStatus.from_osudirect(ranked_status).osu_api
-    else:
-        params: dict[str, object] = {"amount": 100, "offset": page_num * 100}
-        # eventually we could try supporting these,
-        # but it mostly depends on the mirror.
-        if query not in ("Newest", "Top Rated", "Most Played"):
-            params["query"] = query
-
-        if mode != -1:  # -1 for all
-            params["mode"] = mode
-
-        if ranked_status != 4:  # 4 for all
-            # convert to osu!api status
-            params["status"] = RankedStatus.from_osudirect(ranked_status).osu_api
-
-    async with app.state.services.http.get(search_url, params=params) as resp:
-        if resp.status != status.HTTP_200_OK:
-            if CURRENT_MIRROR_TYPE == MIRROR_TYPE.CHIMU or MIRROR_TYPE.NERINYAN:
-                # chimu and nerinyan uses 404 for no maps found
-                if resp.status == status.HTTP_404_NOT_FOUND:
-                    return b"0"
-
-            return b"-1\nFailed to retrieve data from the beatmap mirror."
-
-        result = await resp.json()
-
-        if CURRENT_MIRROR_TYPE == MIRROR_TYPE.CHIMU:
-            if result["code"] != 200:
-                return b"-1\nFailed to retrieve data from the beatmap mirror."
-
-            result = result["data"]
-
-    lresult = len(result)  # send over 100 if we receive
-    # 100 matches, so the client
-    # knows there are more to get,
-    # sometime it just only 100 but it show to client 100+
-    ret = [f"{'101' if lresult == 100 else lresult}"]
-
-    if CURRENT_MIRROR_TYPE == MIRROR_TYPE.NERINYAN:
-        for bmap in result:
-            if bmap["availability"]["download_disabled"]:
-                continue  # Ignore the mapset that cannot download
-            bmap["Artist"] = bmap.pop("artist")
-            bmap["HasVideo"] = int(bmap.pop("video"))
-            bmap["Title"] = bmap.pop("title")
-            bmap["LastUpdate"] = bmap.pop("last_updated")
-            bmap["Creator"] = bmap.pop("creator")
-            if (
-                bmap["status"] == "graveyard"
-            ):  # RankedStatus enum didn't support graveyard/wip yet
-                bmap["RankedStatus"] = -2
-            elif bmap["status"] == "wip":
-                bmap["RankedStatus"] = -1
-            else:
-                bmap["RankedStatus"] = RankedStatus.from_str(bmap.pop("status")).osu_api
-            diffs_str = ",".join(
-                [
-                    DIRECT_MAP_INFO_FMTSTR_NERINYAN.format(**row)
-                    for row in bmap["beatmaps"]
-                ],
-            )
-            ret.append(DIRECT_SET_INFO_FMTSTR.format(**bmap, diffs=diffs_str))
-    else:
-        for bmap in result:
-            if bmap["ChildrenBeatmaps"] is None:
-                continue
-
-            if CURRENT_MIRROR_TYPE == MIRROR_TYPE.CHIMU:
-                if bmap["Disabled"]:
-                    continue  # Ignore the mapset that cannot download
-                bmap["HasVideo"] = int(bmap["HasVideo"])
-            else:
-                # cheesegull doesn't support vids
-                bmap["HasVideo"] = "0"
-
-            diff_sorted_maps = sorted(
-                bmap["ChildrenBeatmaps"],
-                key=lambda m: m["DifficultyRating"],
-            )
-            diffs_str = ",".join(
-                [DIRECT_MAP_INFO_FMTSTR.format(**row) for row in diff_sorted_maps],
-            )
-            ret.append(DIRECT_SET_INFO_FMTSTR.format(**bmap, diffs=diffs_str))
-    return "\n".join(ret).encode()
-=======
     return await usecases.direct.search(
         query,
         mode,
         ranked_status,
         page_num,
     )
->>>>>>> bf49f44b
 
 
 @router.get("/web/osu-search-set.php")
@@ -624,11 +442,6 @@
     passed = score_data[14] == "True"
     time_elapsed = score_time if passed else fail_time
 
-<<<<<<< HEAD
-    app.utils.predownload_beatmapset(score.bmap.set_id)
-
-    ## perform checksum validation
-=======
     # all data read from submission.
     # now we can calculate things based on our data.
     accuracy = usecases.scores.calculate_accuracy(
@@ -640,7 +453,6 @@
         nkatu,
         nmiss,
     )
->>>>>>> bf49f44b
 
     # parse the score from the remaining data
     score = Score.from_submission(score_data, accuracy, time_elapsed)
@@ -1383,14 +1195,10 @@
     if no_video:
         map_set_id = map_set_id[:-1]
 
-<<<<<<< HEAD
-    query_str = f"{CURRENT_MIRROR_TYPE.download_path}/{map_set_id}?{CURRENT_MIRROR_TYPE.no_video_param}={int(not no_video)}"
-=======
     download_url = usecases.direct.get_mapset_download_url(
         int(map_set_id),
         no_video,
     )
->>>>>>> bf49f44b
 
     return RedirectResponse(
         url=download_url,
